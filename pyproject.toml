[build-system]
build-backend = "hatchling.build"
requires = [
  "hatchling"
]

[project]
name = "serena"
version = "0.1.0"
description = ""
authors = [
  {name = "Oraios AI", email = "info@oraios-ai.de"}
]
readme = "README.md"
requires-python = ">=3.11, <3.12"
classifiers = [
  "License :: OSI Approved :: MIT License",
  "Programming Language :: Python :: 3.11"
]
dependencies = [
  "requests>=2.32.3,<3",
  "pyright>=1.1.396,<2",
  "overrides>=7.7.0,<8",
  "python-dotenv>=1.0.0, <2",
  "mcp>=1.5.0",
  "flask>=3.0.0",
  "sensai-utils>=1.4.0",
  "pydantic>=2.10.6",
  "types-pyyaml>=6.0.12.20241230",
  "pyyaml>=6.0.2",
  "ruamel.yaml>=0.18.0",
  "jinja2>=3.1.6",
  "dotenv>=0.9.9",
  "pathspec>=0.12.1",
  "psutil>=7.0.0",
  "docstring_parser>=0.16",
  "joblib>=1.5.1",
  "tqdm>=4.67.1",
]

[project.scripts]
serena-mcp-server = "serena.mcp:start_mcp_server"
index-project = "serena.agent:index_project"

[project.license]
text = "MIT"

[project.optional-dependencies]
dev = [
  "black[jupyter]>=23.7.0",
  "jinja2",
  # In version 1.0.4 we get a NoneType error related to some config conversion (yml_analytics is None and should be a list)
  "mypy>=1.4.1",
  "poethepoet>=0.20.0",
  "pytest>=8.0.2",
  "ruff>=0.0.285",
  "toml-sort>=0.24.2",
  "types-pyyaml>=6.0.12.20241230",
  "syrupy>=4.9.1",
]
agno = [
    "agno>=1.2.6",
    "sqlalchemy>=2.0.40",
]
anthropic = [
    "anthropic>=0.49.0",
]
google = [
    "google-genai>=1.8.0",
]

[project.urls]
Homepage = "https://github.com/oraios/serena"

[tool.hatch.build.targets.wheel]
packages = ["src/serena", "src/interprompt", "src/solidlsp"]

[tool.black]
line-length = 140
target-version = [
  "py311"
]
exclude = '''
/(
    src/solidlsp/language_servers/.*/static|src/multilspy
)/
'''

[tool.doc8]
max-line-length = 1000

[tool.mypy]
allow_redefinition = true
check_untyped_defs = true
disallow_incomplete_defs = true
disallow_untyped_defs = true
ignore_missing_imports = true
no_implicit_optional = true
pretty = true
show_error_codes = true
show_error_context = true
show_traceback = true
strict_equality = true
strict_optional = true
warn_no_return = true
warn_redundant_casts = true
warn_unreachable = true
warn_unused_configs = true
warn_unused_ignores = false
exclude = "^build/|^docs/"

[tool.poe.env]
PYDEVD_DISABLE_FILE_VALIDATION = "1"

[tool.poe.tasks]
# Uses PYTEST_MARKERS env var for default markers
# For custom markers, one can either adjust the env var or just use -m option in the command line,
# as the second -m option will override the first one.
test = "pytest test -vv -m \"${PYTEST_MARKERS:-not java and not rust and not isolated_process}\""
_black_check = "black --check src scripts test"
_ruff_check = "ruff check src scripts test"
_black_format = "black src scripts test"
_ruff_format = "ruff check --fix src scripts test"
lint = [
  "_black_check",
  "_ruff_check",
]
format = [
  "_ruff_format",
  "_black_format"
]
_mypy = "mypy src/serena"
type-check = [
  "_mypy",
]

[tool.ruff]
target-version = "py311"
line-length = 140
exclude = [
    "src/solidlsp/language_servers/**/static",
    "src/multilspy",
]

[tool.ruff.format]
quote-style = "double"
indent-style = "space"
line-ending = "auto"
skip-magic-trailing-comma = false
docstring-code-format = true

[tool.ruff.lint]
select = [
  "ASYNC",
  "B",
  "C4",
  "C90",
  "COM",
  "D",
  "DTZ",
  "E",
  "F",
  "FLY",
  "G",
  "I",
  "ISC",
  "PIE",
  "PLC",
  "PLE",
  "PLW",
  "RET",
  "RUF",
  "RSE",
  "SIM",
  "TID",
  "UP",
  "W",
  "YTT"
]
ignore = [
  "RUF002",
  "RUF005",
  "SIM118",
  "SIM108",
  "E501",
  "E741",
  "B008",
  "B011",
  "B028",
  "D100",
  "D101",
  "D102",
  "D103",
  "D104",
  "D105",
  "D107",
  "D200",
  "D203",
  "D213",
  "D401",
  "D402",
  "DTZ005",
  "E402",
  "E501",
  "E701",
  "E731",
  "C408",
  "E203",
  "G004",
  "RET505",
  "D106",
  "D205",
  "D212",
  "PLW2901",
  "B027",
  "D404",
  "D407",
  "D408",
  "D409",
  "D400",
  "D415",
  "COM812",
  "RET503",
  "RET504",
  "UP038",
  "F403",
  "F405",
  "C401",
  "C901",
  "ASYNC230",
  "ISC003",
  "B024",
  "B007",
  "SIM102",
  "W291",
  "W293",
  "B009",
  "SIM103",  # forbids multiple returns
  "SIM110",  # requires use of any(...) instead of for-loop
  "G001",  # forbids str.format in log statements
  "E722",  # forbids unspecific except clause
  "SIM105",  # forbids empty/general except clause
  "SIM113",  # wants to enforce use of enumerate
  "E712",  # forbids equality comparison with True/False
  "UP007",  # forbids some uses of Union
  "TID252",  # forbids relative imports
  "B904",  # forces use of raise from other_exception
  "RUF012",  # forbids mutable attributes as ClassVar
]
unfixable = [
  "F841",
  "F601",
  "F602",
  "B018"
]
extend-fixable = [
  "F401",
  "B905",
  "W291"
]

[tool.ruff.lint.mccabe]
max-complexity = 20

[tool.ruff.lint.per-file-ignores]
"tests/**" = [
  "D103"
]
"scripts/**" = [
  "D103"
]

[tool.pytest.ini_options]
markers = [
<<<<<<< HEAD
  "clojure: language server running for Clojure",
  "python: language server running for Python",
  "go: language server running for Go",
  "java: language server running for Java",
  "rust: language server running for Rust",
  "typescript: language server running for TypeScript",
  "php: language server running for PHP",
  "snapshot: snapshot tests",
]
=======
    "python: language server running for Python",
    "go: language server running for Go",
    "java: language server running for Java",
    "rust: language server running for Rust",
    "typescript: language server running for TypeScript",
    "php: language server running for PHP",
    "snapshot: snapshot tests for symbolic editing operations",
    "isolated_process: test runs with process isolated agent",
]

[tool.codespell]
# Ref: https://github.com/codespell-project/codespell#using-a-config-file
skip = '.git*,*.svg,*.lock,*.min.*'
check-hidden = true
# ignore-regex = ''
# ignore-words-list = ''
>>>>>>> 65a64d75
<|MERGE_RESOLUTION|>--- conflicted
+++ resolved
@@ -1,21 +1,17 @@
 [build-system]
 build-backend = "hatchling.build"
-requires = [
-  "hatchling"
-]
+requires = ["hatchling"]
 
 [project]
 name = "serena"
 version = "0.1.0"
 description = ""
-authors = [
-  {name = "Oraios AI", email = "info@oraios-ai.de"}
-]
+authors = [{ name = "Oraios AI", email = "info@oraios-ai.de" }]
 readme = "README.md"
 requires-python = ">=3.11, <3.12"
 classifiers = [
   "License :: OSI Approved :: MIT License",
-  "Programming Language :: Python :: 3.11"
+  "Programming Language :: Python :: 3.11",
 ]
 dependencies = [
   "requests>=2.32.3,<3",
@@ -58,16 +54,9 @@
   "types-pyyaml>=6.0.12.20241230",
   "syrupy>=4.9.1",
 ]
-agno = [
-    "agno>=1.2.6",
-    "sqlalchemy>=2.0.40",
-]
-anthropic = [
-    "anthropic>=0.49.0",
-]
-google = [
-    "google-genai>=1.8.0",
-]
+agno = ["agno>=1.2.6", "sqlalchemy>=2.0.40"]
+anthropic = ["anthropic>=0.49.0"]
+google = ["google-genai>=1.8.0"]
 
 [project.urls]
 Homepage = "https://github.com/oraios/serena"
@@ -77,9 +66,7 @@
 
 [tool.black]
 line-length = 140
-target-version = [
-  "py311"
-]
+target-version = ["py311"]
 exclude = '''
 /(
     src/solidlsp/language_servers/.*/static|src/multilspy
@@ -121,26 +108,15 @@
 _ruff_check = "ruff check src scripts test"
 _black_format = "black src scripts test"
 _ruff_format = "ruff check --fix src scripts test"
-lint = [
-  "_black_check",
-  "_ruff_check",
-]
-format = [
-  "_ruff_format",
-  "_black_format"
-]
+lint = ["_black_check", "_ruff_check"]
+format = ["_ruff_format", "_black_format"]
 _mypy = "mypy src/serena"
-type-check = [
-  "_mypy",
-]
+type-check = ["_mypy"]
 
 [tool.ruff]
 target-version = "py311"
 line-length = 140
-exclude = [
-    "src/solidlsp/language_servers/**/static",
-    "src/multilspy",
-]
+exclude = ["src/solidlsp/language_servers/**/static", "src/multilspy"]
 
 [tool.ruff.format]
 quote-style = "double"
@@ -175,7 +151,7 @@
   "TID",
   "UP",
   "W",
-  "YTT"
+  "YTT",
 ]
 ignore = [
   "RUF002",
@@ -235,44 +211,30 @@
   "W291",
   "W293",
   "B009",
-  "SIM103",  # forbids multiple returns
-  "SIM110",  # requires use of any(...) instead of for-loop
-  "G001",  # forbids str.format in log statements
-  "E722",  # forbids unspecific except clause
-  "SIM105",  # forbids empty/general except clause
-  "SIM113",  # wants to enforce use of enumerate
-  "E712",  # forbids equality comparison with True/False
-  "UP007",  # forbids some uses of Union
-  "TID252",  # forbids relative imports
-  "B904",  # forces use of raise from other_exception
-  "RUF012",  # forbids mutable attributes as ClassVar
-]
-unfixable = [
-  "F841",
-  "F601",
-  "F602",
-  "B018"
-]
-extend-fixable = [
-  "F401",
-  "B905",
-  "W291"
-]
+  "SIM103",   # forbids multiple returns
+  "SIM110",   # requires use of any(...) instead of for-loop
+  "G001",     # forbids str.format in log statements
+  "E722",     # forbids unspecific except clause
+  "SIM105",   # forbids empty/general except clause
+  "SIM113",   # wants to enforce use of enumerate
+  "E712",     # forbids equality comparison with True/False
+  "UP007",    # forbids some uses of Union
+  "TID252",   # forbids relative imports
+  "B904",     # forces use of raise from other_exception
+  "RUF012",   # forbids mutable attributes as ClassVar
+]
+unfixable = ["F841", "F601", "F602", "B018"]
+extend-fixable = ["F401", "B905", "W291"]
 
 [tool.ruff.lint.mccabe]
 max-complexity = 20
 
 [tool.ruff.lint.per-file-ignores]
-"tests/**" = [
-  "D103"
-]
-"scripts/**" = [
-  "D103"
-]
+"tests/**" = ["D103"]
+"scripts/**" = ["D103"]
 
 [tool.pytest.ini_options]
 markers = [
-<<<<<<< HEAD
   "clojure: language server running for Clojure",
   "python: language server running for Python",
   "go: language server running for Go",
@@ -280,17 +242,8 @@
   "rust: language server running for Rust",
   "typescript: language server running for TypeScript",
   "php: language server running for PHP",
-  "snapshot: snapshot tests",
-]
-=======
-    "python: language server running for Python",
-    "go: language server running for Go",
-    "java: language server running for Java",
-    "rust: language server running for Rust",
-    "typescript: language server running for TypeScript",
-    "php: language server running for PHP",
-    "snapshot: snapshot tests for symbolic editing operations",
-    "isolated_process: test runs with process isolated agent",
+  "snapshot: snapshot tests for symbolic editing operations",
+  "isolated_process: test runs with process isolated agent",
 ]
 
 [tool.codespell]
@@ -298,5 +251,4 @@
 skip = '.git*,*.svg,*.lock,*.min.*'
 check-hidden = true
 # ignore-regex = ''
-# ignore-words-list = ''
->>>>>>> 65a64d75
+# ignore-words-list = ''